// Copyright 2014 Oleku Konko All rights reserved.
// Use of this source code is governed by a MIT
// license that can be found in the LICENSE file.

// This module is a Table Writer  API for the Go Programming Language.
// The protocols were written in pure Go and works on windows and unix systems

// Create & Generate text based table
package tablewriter

import (
	"bytes"
	"fmt"
	"io"
	"regexp"
	"strings"
)

const (
	MAX_ROW_WIDTH = 30
)

const (
	CENTER  = "+"
	ROW     = "-"
	COLUMN  = "|"
	SPACE   = " "
	NEWLINE = "\n"
)

const (
	ALIGN_DEFAULT = iota
	ALIGN_CENTER
	ALIGN_RIGHT
	ALIGN_LEFT
)

var (
	decimal = regexp.MustCompile(`^-*\d*\.?\d*$`)
	percent = regexp.MustCompile(`^-*\d*\.?\d*$%$`)
)

type Border struct {
	Left   bool
	Right  bool
	Top    bool
	Bottom bool
}

type Table struct {
<<<<<<< HEAD
	out      io.Writer
	rows     [][]string
	lines    [][][]string
	cs       map[int]int
	rs       map[int]int
	headers  []string
	footers  []string
	autoFmt  bool
	autoWrap bool
	mW       int
	pCenter  string
	pRow     string
	pColumn  string
	tColumn  int
	tRow     int
	hAlign   int
	fAlign   int
	align    int
	newLine  string
	rowLine  bool
	hdrLine  bool
	borders  Border
	colSize  int
	headerParams []string
	columnsParams []string
	footerParams []string
=======
	out            io.Writer
	rows           [][]string
	lines          [][][]string
	cs             map[int]int
	rs             map[int]int
	headers        []string
	footers        []string
	autoFmt        bool
	autoWrap       bool
	mW             int
	pCenter        string
	pRow           string
	pColumn        string
	tColumn        int
	tRow           int
	hAlign         int
	fAlign         int
	align          int
	newLine        string
	rowLine        bool
	autoMergeCells bool
	hdrLine        bool
	borders        Border
	colSize        int
>>>>>>> a02c9020
}

// Start New Table
// Take io.Writer Directly
func NewWriter(writer io.Writer) *Table {
	t := &Table{
		out:      writer,
		rows:     [][]string{},
		lines:    [][][]string{},
		cs:       make(map[int]int),
		rs:       make(map[int]int),
		headers:  []string{},
		footers:  []string{},
		autoFmt:  true,
		autoWrap: true,
		mW:       MAX_ROW_WIDTH,
		pCenter:  CENTER,
		pRow:     ROW,
		pColumn:  COLUMN,
		tColumn:  -1,
		tRow:     -1,
		hAlign:   ALIGN_DEFAULT,
		fAlign:   ALIGN_DEFAULT,
		align:    ALIGN_DEFAULT,
		newLine:  NEWLINE,
		rowLine:  false,
		hdrLine:  true,
		borders:  Border{Left: true, Right: true, Bottom: true, Top: true},
		colSize:  -1,
		headerParams: []string{},
		columnsParams: []string{}}
	return t
}

// Render table output
func (t Table) Render() {
	if t.borders.Top {
		t.printLine(true)
	}
	t.printHeading()
	if t.autoMergeCells {
		t.printRowsMergeCells()
	} else {
		t.printRows()
	}

	if !t.rowLine && t.borders.Bottom {
		t.printLine(true)
	}
	t.printFooter()

}

// Set table header
func (t *Table) SetHeader(keys []string) {
	t.colSize = len(keys)
	for i, v := range keys {
		t.parseDimension(v, i, -1)
		t.headers = append(t.headers, v)
	}
}

// Set table Footer
func (t *Table) SetFooter(keys []string) {
	//t.colSize = len(keys)
	for i, v := range keys {
		t.parseDimension(v, i, -1)
		t.footers = append(t.footers, v)
	}
}

// Turn header autoformatting on/off. Default is on (true).
func (t *Table) SetAutoFormatHeaders(auto bool) {
	t.autoFmt = auto
}

// Turn automatic multiline text adjustment on/off. Default is on (true).
func (t *Table) SetAutoWrapText(auto bool) {
	t.autoWrap = auto
}

// Set the Default column width
func (t *Table) SetColWidth(width int) {
	t.mW = width
}

// Set the Column Separator
func (t *Table) SetColumnSeparator(sep string) {
	t.pColumn = sep
}

// Set the Row Separator
func (t *Table) SetRowSeparator(sep string) {
	t.pRow = sep
}

// Set the center Separator
func (t *Table) SetCenterSeparator(sep string) {
	t.pCenter = sep
}

// Set Header Alignment
func (t *Table) SetHeaderAlignment(hAlign int) {
	t.hAlign = hAlign
}

// Set Footer Alignment
func (t *Table) SetFooterAlignment(fAlign int) {
	t.fAlign = fAlign
}

// Set Table Alignment
func (t *Table) SetAlignment(align int) {
	t.align = align
}

// Set New Line
func (t *Table) SetNewLine(nl string) {
	t.newLine = nl
}

// Set Header Line
// This would enable / disable a line after the header
func (t *Table) SetHeaderLine(line bool) {
	t.hdrLine = line
}

// Set Row Line
// This would enable / disable a line on each row of the table
func (t *Table) SetRowLine(line bool) {
	t.rowLine = line
}

// Set Auto Merge Cells
// This would enable / disable the merge of cells with identical values
func (t *Table) SetAutoMergeCells(auto bool) {
	t.autoMergeCells = auto
}

// Set Table Border
// This would enable / disable line around the table
func (t *Table) SetBorder(border bool) {
	t.SetBorders(Border{border, border, border, border})
}

func (t *Table) SetBorders(border Border) {
	t.borders = border
}

// Append row to table
func (t *Table) Append(row []string) {
	rowSize := len(t.headers)
	if rowSize > t.colSize {
		t.colSize = rowSize
	}

	n := len(t.lines)
	line := [][]string{}
	for i, v := range row {

		// Detect string  width
		// Detect String height
		// Break strings into words
		out := t.parseDimension(v, i, n)

		// Append broken words
		line = append(line, out)
	}
	t.lines = append(t.lines, line)
}

// Allow Support for Bulk Append
// Eliminates repeated for loops
func (t *Table) AppendBulk(rows [][]string) {
	for _, row := range rows {
		t.Append(row)
	}
}

// Print line based on row width
func (t Table) printLine(nl bool) {
	fmt.Fprint(t.out, t.pCenter)
	for i := 0; i < len(t.cs); i++ {
		v := t.cs[i]
		fmt.Fprintf(t.out, "%s%s%s%s",
			t.pRow,
			strings.Repeat(string(t.pRow), v),
			t.pRow,
			t.pCenter)
	}
	if nl {
		fmt.Fprint(t.out, t.newLine)
	}
}

// Print line based on row width with our without cell separator
func (t Table) printLineOptionalCellSeparators(nl bool, displayCellSeparator []bool) {
	fmt.Fprint(t.out, t.pCenter)
	for i := 0; i < len(t.cs); i++ {
		v := t.cs[i]
		if i > len(displayCellSeparator) || displayCellSeparator[i] {
			// Display the cell separator
			fmt.Fprintf(t.out, "%s%s%s%s",
				t.pRow,
				strings.Repeat(string(t.pRow), v),
				t.pRow,
				t.pCenter)
		} else {
			// Don't display the cell separator for this cell
			fmt.Fprintf(t.out, "%s%s",
				strings.Repeat(" ", v+2),
				t.pCenter)
		}
	}
	if nl {
		fmt.Fprint(t.out, t.newLine)
	}
}

// Return the PadRight function if align is left, PadLeft if align is right,
// and Pad by default
func pad(align int) func(string, string, int) string {
	padFunc := Pad
	switch align {
	case ALIGN_LEFT:
		padFunc = PadRight
	case ALIGN_RIGHT:
		padFunc = PadLeft
	}
	return padFunc
}

// Print heading information
func (t Table) printHeading() {
	// Check if headers is available
	if len(t.headers) < 1 {
		return
	}

	// Check if border is set
	// Replace with space if not set
	fmt.Fprint(t.out, ConditionString(t.borders.Left, t.pColumn, SPACE))

	// Identify last column
	end := len(t.cs) - 1

	// Get pad function
	padFunc := pad(t.hAlign)

	// Checking for ANSI escape sequences for header
	is_esc_seq := false
	if len(t.headerParams) > 0 {
		is_esc_seq = true
	}

	// Print Heading column
	for i := 0; i <= end; i++ {
		v := t.cs[i]
		h := t.headers[i]
		if t.autoFmt {
			h = Title(h)
		}
		pad := ConditionString((i == end && !t.borders.Left), SPACE, t.pColumn)

		if is_esc_seq {
			fmt.Fprintf(t.out, " %s %s",
				format(padFunc(h, SPACE, v),
				t.headerParams[i]), pad)
		} else {
			fmt.Fprintf(t.out, " %s %s",
			padFunc(h, SPACE, v),
			pad)
		}

	}
	// Next line
	fmt.Fprint(t.out, t.newLine)
	if t.hdrLine {
		t.printLine(true)
	}
}

// Print heading information
func (t Table) printFooter() {
	// Check if headers is available
	if len(t.footers) < 1 {
		return
	}

	// Only print line if border is not set
	if !t.borders.Bottom {
		t.printLine(true)
	}
	// Check if border is set
	// Replace with space if not set
	fmt.Fprint(t.out, ConditionString(t.borders.Bottom, t.pColumn, SPACE))

	// Identify last column
	end := len(t.cs) - 1

	// Get pad function
	padFunc := pad(t.fAlign)

	// Checking for ANSI escape sequences for header
	is_esc_seq := false
	if len(t.footerParams) > 0 {
		is_esc_seq = true
	}

	// Print Heading column
	for i := 0; i <= end; i++ {
		v := t.cs[i]
		f := t.footers[i]
		if t.autoFmt {
			f = Title(f)
		}
		pad := ConditionString((i == end && !t.borders.Top), SPACE, t.pColumn)

		if len(t.footers[i]) == 0 {
			pad = SPACE
		}

		if is_esc_seq {
			fmt.Fprintf(t.out, " %s %s",
				format(padFunc(f, SPACE, v),
				t.footerParams[i]), pad)
		} else {
			fmt.Fprintf(t.out, " %s %s",
			padFunc(f, SPACE, v),
			pad)
		}

		//fmt.Fprintf(t.out, " %s %s",
		//	padFunc(f, SPACE, v),
		//	pad)
	}
	// Next line
	fmt.Fprint(t.out, t.newLine)
	//t.printLine(true)

	hasPrinted := false

	for i := 0; i <= end; i++ {
		v := t.cs[i]
		pad := t.pRow
		center := t.pCenter
		length := len(t.footers[i])

		if length > 0 {
			hasPrinted = true
		}

		// Set center to be space if length is 0
		if length == 0 && !t.borders.Right {
			center = SPACE
		}

		// Print first junction
		if i == 0 {
			fmt.Fprint(t.out, center)
		}

		// Pad With space of length is 0
		if length == 0 {
			pad = SPACE
		}
		// Ignore left space of it has printed before
		if hasPrinted || t.borders.Left {
			pad = t.pRow
			center = t.pCenter
		}

		// Change Center start position
		if center == SPACE {
			if i < end && len(t.footers[i+1]) != 0 {
				center = t.pCenter
			}
		}

		// Print the footer
		fmt.Fprintf(t.out, "%s%s%s%s",
			pad,
			strings.Repeat(string(pad), v),
			pad,
			center)

	}

	fmt.Fprint(t.out, t.newLine)

}

func (t Table) printRows() {
	for i, lines := range t.lines {
		t.printRow(lines, i)
	}

}

// Print Row Information
// Adjust column alignment based on type

func (t Table) printRow(columns [][]string, colKey int) {
	// Get Maximum Height
	max := t.rs[colKey]
	total := len(columns)

	// TODO Fix uneven col size
	// if total < t.colSize {
	//	for n := t.colSize - total; n < t.colSize ; n++ {
	//		columns = append(columns, []string{SPACE})
	//		t.cs[n] = t.mW
	//	}
	//}

	// Pad Each Height
	// pads := []int{}
	pads := []int{}

	// Checking for ANSI escape sequences for columns
	is_esc_seq := false
	if len(t.columnsParams) > 0 {
		is_esc_seq = true
	}


	for i, line := range columns {
		length := len(line)
		pad := max - length
		pads = append(pads, pad)
		for n := 0; n < pad; n++ {
			columns[i] = append(columns[i], "  ")
		}
	}
	//fmt.Println(max, "\n")
	for x := 0; x < max; x++ {
		for y := 0; y < total; y++ {

			// Check if border is set
			fmt.Fprint(t.out, ConditionString((!t.borders.Left && y == 0), SPACE, t.pColumn))

			fmt.Fprintf(t.out, SPACE)
			str := columns[y][x]

			// Embedding escape sequence with column value
			if is_esc_seq{
				str = format(str, t.columnsParams[y])
			}

			// This would print alignment
			// Default alignment  would use multiple configuration
			switch t.align {
			case ALIGN_CENTER: //
				fmt.Fprintf(t.out, "%s", Pad(str, SPACE, t.cs[y]))
			case ALIGN_RIGHT:
				fmt.Fprintf(t.out, "%s", PadLeft(str, SPACE, t.cs[y]))
			case ALIGN_LEFT:
				fmt.Fprintf(t.out, "%s", PadRight(str, SPACE, t.cs[y]))
			default:
				if decimal.MatchString(strings.TrimSpace(str)) || percent.MatchString(strings.TrimSpace(str)) {
					fmt.Fprintf(t.out, "%s", PadLeft(str, SPACE, t.cs[y]))
				} else {
					fmt.Fprintf(t.out, "%s", PadRight(str, SPACE, t.cs[y]))

					// TODO Custom alignment per column
					//if max == 1 || pads[y] > 0 {
					//	fmt.Fprintf(t.out, "%s", Pad(str, SPACE, t.cs[y]))
					//} else {
					//	fmt.Fprintf(t.out, "%s", PadRight(str, SPACE, t.cs[y]))
					//}

				}
			}
			fmt.Fprintf(t.out, SPACE)
		}
		// Check if border is set
		// Replace with space if not set
		fmt.Fprint(t.out, ConditionString(t.borders.Left, t.pColumn, SPACE))
		fmt.Fprint(t.out, t.newLine)
	}

	if t.rowLine {
		t.printLine(true)
	}
}

// Print the rows of the table and merge the cells that are identical
func (t Table) printRowsMergeCells() {
	var previousLine []string
	var displayCellBorder []bool
	var tmpWriter bytes.Buffer
	for i, lines := range t.lines {
		// We store the display of the current line in a tmp writer, as we need to know which border needs to be print above
		previousLine, displayCellBorder = t.printRowMergeCells(&tmpWriter, lines, i, previousLine)
		if i > 0 { //We don't need to print borders above first line
			if t.rowLine {
				t.printLineOptionalCellSeparators(true, displayCellBorder)
			}
		}
		tmpWriter.WriteTo(t.out)
	}
	//Print the end of the table
	if t.rowLine {
		t.printLine(true)
	}
}

// Print Row Information to a writer and merge identical cells.
// Adjust column alignment based on type

func (t Table) printRowMergeCells(writer io.Writer, columns [][]string, colKey int, previousLine []string) ([]string, []bool) {
	// Get Maximum Height
	max := t.rs[colKey]
	total := len(columns)

	// Pad Each Height
	pads := []int{}

	for i, line := range columns {
		length := len(line)
		pad := max - length
		pads = append(pads, pad)
		for n := 0; n < pad; n++ {
			columns[i] = append(columns[i], "  ")
		}
	}

	var displayCellBorder []bool
	for x := 0; x < max; x++ {
		for y := 0; y < total; y++ {

			// Check if border is set
			fmt.Fprint(writer, ConditionString((!t.borders.Left && y == 0), SPACE, t.pColumn))

			fmt.Fprintf(writer, SPACE)

			str := columns[y][x]

			if t.autoMergeCells {
				//Store the full line to merge mutli-lines cells
				fullLine := strings.Join(columns[y], " ")
				if len(previousLine) > y && fullLine == previousLine[y] && fullLine != "" {
					// If this cell is identical to the one above but not empty, we don't display the border and keep the cell empty.
					displayCellBorder = append(displayCellBorder, false)
					str = ""
				} else {
					// First line or different content, keep the content and print the cell border
					displayCellBorder = append(displayCellBorder, true)
				}
			}

			// This would print alignment
			// Default alignment  would use multiple configuration
			switch t.align {
			case ALIGN_CENTER: //
				fmt.Fprintf(writer, "%s", Pad(str, SPACE, t.cs[y]))
			case ALIGN_RIGHT:
				fmt.Fprintf(writer, "%s", PadLeft(str, SPACE, t.cs[y]))
			case ALIGN_LEFT:
				fmt.Fprintf(writer, "%s", PadRight(str, SPACE, t.cs[y]))
			default:
				if decimal.MatchString(strings.TrimSpace(str)) || percent.MatchString(strings.TrimSpace(str)) {
					fmt.Fprintf(writer, "%s", PadLeft(str, SPACE, t.cs[y]))
				} else {
					fmt.Fprintf(writer, "%s", PadRight(str, SPACE, t.cs[y]))
				}
			}
			fmt.Fprintf(writer, SPACE)
		}
		// Check if border is set
		// Replace with space if not set
		fmt.Fprint(writer, ConditionString(t.borders.Left, t.pColumn, SPACE))
		fmt.Fprint(writer, t.newLine)
	}

	//The new previous line is the current one
	previousLine = make([]string, total)
	for y := 0; y < total; y++ {
		previousLine[y] = strings.Join(columns[y], " ") //Store the full line for multi-lines cells
	}
	//Returns the newly added line and wether or not a border should be displayed above.
	return previousLine, displayCellBorder
}

func (t *Table) parseDimension(str string, colKey, rowKey int) []string {
	var (
		raw []string
		max int
	)
	w := DisplayWidth(str)
	// Calculate Width
	// Check if with is grater than maximum width
	if w > t.mW {
		w = t.mW
	}

	// Check if width exists
	v, ok := t.cs[colKey]
	if !ok || v < w || v == 0 {
		t.cs[colKey] = w
	}

	if rowKey == -1 {
		return raw
	}
	// Calculate Height
	if t.autoWrap {
		raw, _ = WrapString(str, t.cs[colKey])
	} else {
		raw = getLines(str)
	}

	for _, line := range raw {
		if w := DisplayWidth(line); w > max {
			max = w
		}
	}

	// Make sure the with is the same length as maximum word
	// Important for cases where the width is smaller than maxu word
	if max > t.cs[colKey] {
		t.cs[colKey] = max
	}

	h := len(raw)
	v, ok = t.rs[rowKey]

	if !ok || v < h || v == 0 {
		t.rs[rowKey] = h
	}
	//fmt.Printf("Raw %+v %d\n", raw, len(raw))
	return raw
}<|MERGE_RESOLUTION|>--- conflicted
+++ resolved
@@ -48,34 +48,6 @@
 }
 
 type Table struct {
-<<<<<<< HEAD
-	out      io.Writer
-	rows     [][]string
-	lines    [][][]string
-	cs       map[int]int
-	rs       map[int]int
-	headers  []string
-	footers  []string
-	autoFmt  bool
-	autoWrap bool
-	mW       int
-	pCenter  string
-	pRow     string
-	pColumn  string
-	tColumn  int
-	tRow     int
-	hAlign   int
-	fAlign   int
-	align    int
-	newLine  string
-	rowLine  bool
-	hdrLine  bool
-	borders  Border
-	colSize  int
-	headerParams []string
-	columnsParams []string
-	footerParams []string
-=======
 	out            io.Writer
 	rows           [][]string
 	lines          [][][]string
@@ -100,7 +72,9 @@
 	hdrLine        bool
 	borders        Border
 	colSize        int
->>>>>>> a02c9020
+	headerParams []string
+	columnsParams []string
+	footerParams []string
 }
 
 // Start New Table

--- conflicted
+++ resolved
@@ -48,42 +48,7 @@
 }
 
 type Table struct {
-<<<<<<< HEAD
-	separators     []int
-	out            io.Writer
-	rows           [][]string
-	lines          [][][]string
-	cs             map[int]int
-	rs             map[int]int
-	headers        [][]string
-	footers        [][]string
-	caption        bool
-	captionText    string
-	autoFmt        bool
-	autoWrap       bool
-	reflowText     bool
-	mW             int
-	pCenter        string
-	pRow           string
-	pColumn        string
-	tColumn        int
-	tRow           int
-	hAlign         int
-	fAlign         int
-	align          int
-	newLine        string
-	rowLine        bool
-	autoMergeCells bool
-	noWhiteSpace   bool
-	tablePadding   string
-	hdrLine        bool
-	borders        Border
-	colSize        int
-	headerParams   []string
-	columnsParams  []string
-	footerParams   []string
-	columnsAlign   []int
-=======
+	separators              []int
 	out                     io.Writer
 	rows                    [][]string
 	lines                   [][][]string
@@ -118,7 +83,6 @@
 	columnsParams           []string
 	footerParams            []string
 	columnsAlign            []int
->>>>>>> 163badb3
 }
 
 // Start New Table

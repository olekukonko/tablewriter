--- conflicted
+++ resolved
@@ -47,7 +47,6 @@
 }
 
 type Table struct {
-<<<<<<< HEAD
 	out         io.Writer
 	rows        [][]string
 	lines       [][][]string
@@ -68,42 +67,17 @@
 	hAlign      int
 	fAlign      int
 	align       int
+	newLine     string
 	rowLine     bool
 	hdrLine     bool
 	borders     Border
 	colSize     int
-=======
-	out      io.Writer
-	rows     [][]string
-	lines    [][][]string
-	cs       map[int]int
-	rs       map[int]int
-	headers  []string
-	footers  []string
-	autoFmt  bool
-	autoWrap bool
-	mW       int
-	pCenter  string
-	pRow     string
-	pColumn  string
-	tColumn  int
-	tRow     int
-	hAlign   int
-	fAlign   int
-	align    int
-	newLine  string
-	rowLine  bool
-	hdrLine  bool
-	borders  Border
-	colSize  int
->>>>>>> bdcc1755
 }
 
 // Start New Table
 // Take io.Writer Directly
 func NewWriter(writer io.Writer) *Table {
 	t := &Table{
-<<<<<<< HEAD
 		out:         writer,
 		rows:        [][]string{},
 		lines:       [][][]string{},
@@ -124,35 +98,11 @@
 		hAlign:      ALIGN_DEFAULT,
 		fAlign:      ALIGN_DEFAULT,
 		align:       ALIGN_DEFAULT,
+		newLine:     NEWLINE,
 		rowLine:     false,
 		hdrLine:     true,
 		borders:     Border{Left: true, Right: true, Bottom: true, Top: true},
 		colSize:     -1}
-=======
-		out:      writer,
-		rows:     [][]string{},
-		lines:    [][][]string{},
-		cs:       make(map[int]int),
-		rs:       make(map[int]int),
-		headers:  []string{},
-		footers:  []string{},
-		autoFmt:  true,
-		autoWrap: true,
-		mW:       MAX_ROW_WIDTH,
-		pCenter:  CENTER,
-		pRow:     ROW,
-		pColumn:  COLUMN,
-		tColumn:  -1,
-		tRow:     -1,
-		hAlign:   ALIGN_DEFAULT,
-		fAlign:   ALIGN_DEFAULT,
-		align:    ALIGN_DEFAULT,
-		newLine:  NEWLINE,
-		rowLine:  false,
-		hdrLine:  true,
-		borders:  Border{Left: true, Right: true, Bottom: true, Top: true},
-		colSize:  -1}
->>>>>>> bdcc1755
 	return t
 }
 

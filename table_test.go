// Copyright 2014 Oleku Konko All rights reserved.
// Use of this source code is governed by a MIT
// license that can be found in the LICENSE file.

// This module is a Table Writer  API for the Go Programming Language.
// The protocols were written in pure Go and works on windows and unix systems

package tablewriter

import (
	"bytes"
	"fmt"
	"io"
	"os"
	"reflect"
	"strings"
	"testing"
)

func checkEqual(t *testing.T, got, want interface{}, msgs ...interface{}) {
	t.Helper()
	if !reflect.DeepEqual(got, want) {
		buf := bytes.Buffer{}
		buf.WriteString("got:\n[%v]\nwant:\n[%v]\n")
		for _, v := range msgs {
			buf.WriteString(v.(string))
		}
		t.Errorf(buf.String(), got, want)
	}
}

func ExampleShort() {
	data := [][]string{
		{"A", "The Good", "500"},
		{"B", "The Very very Bad Man", "288"},
		{"C", "The Ugly", "120"},
		{"D", "The Gopher", "800"},
	}

	table := NewWriter(os.Stdout)
	table.SetHeader([]string{"Name", "Sign", "Rating"})

	for _, v := range data {
		table.Append(v)
	}
	table.Render()

	// Output: +------+-----------------------+--------+
	// | NAME |         SIGN          | RATING |
	// +------+-----------------------+--------+
	// | A    | The Good              |    500 |
	// | B    | The Very very Bad Man |    288 |
	// | C    | The Ugly              |    120 |
	// | D    | The Gopher            |    800 |
	// +------+-----------------------+--------+
}

<<<<<<< HEAD
func ExampleSeparator() {
	data := [][]string{
		{"A", "The Good", "500"},
		{"B", "The Very very Bad Man", "288"},
		{"C", "The Ugly", "120"},
		{"D", "The Gopher", "800"},
	}

	table := NewWriter(os.Stdout)
	table.SetHeader([]string{"Name", "Sign", "Rating"})

	for _, v := range data {
		table.Append(v)
		if v[0] == "B" {
			table.AddSeparator()
		}
	}
	table.Render()

	// Output: +------+-----------------------+--------+
	// | NAME |         SIGN          | RATING |
	// +------+-----------------------+--------+
	// | A    | The Good              |    500 |
	// | B    | The Very very Bad Man |    288 |
	// +------+-----------------------+--------+
	// | C    | The Ugly              |    120 |
	// | D    | The Gopher            |    800 |
	// +------+-----------------------+--------+
}

func ExampleSeparatorWithMerge() {
	data := [][]string{
		{"A", "The Good", "500"},
		{"A", "The Good", "800"},
		{"A", "The Good", "1000"},
		{"B", "The Very very Bad Man", "288"},
		{"C", "The Ugly", "120"},
		{"C", "The Ugly", "320"},
		{"C", "The Ugly", "500"},
		{"D", "The Gopher", "800"},
	}

	table := NewWriter(os.Stdout)
	table.SetHeader([]string{"Name", "Sign", "Rating"})
	table.SetAutoMergeCellsByColumnIndex([]int{0, 1})

	lastName := data[0][0]
	for _, v := range data {
		if v[0] != lastName {
			table.AddSeparator()
			lastName = v[0]
		}
		table.Append(v)
	}
	table.Render()

	// Output: +------+-----------------------+--------+
	// | NAME |         SIGN          | RATING |
	// +------+-----------------------+--------+
	// | A    | The Good              |    500 |
	// |      |                       |    800 |
	// |      |                       |   1000 |
	// +------+-----------------------+--------+
	// | B    | The Very very Bad Man |    288 |
	// +------+-----------------------+--------+
	// | C    | The Ugly              |    120 |
	// |      |                       |    320 |
	// |      |                       |    500 |
	// +------+-----------------------+--------+
	// | D    | The Gopher            |    800 |
	// +------+-----------------------+--------+
}

func ExampleLong() {
=======
func ExampleTable() {
>>>>>>> 74c60be0
	data := [][]string{
		{"Learn East has computers with adapted keyboards with enlarged print etc", "  Some Data  ", " Another Data"},
		{"Instead of lining up the letters all ", "the way across, he splits the keyboard in two", "Like most ergonomic keyboards", "See Data"},
	}

	table := NewWriter(os.Stdout)
	table.SetHeader([]string{"Name", "Sign", "Rating"})
	table.SetCenterSeparator("*")
	table.SetRowSeparator("=")

	for _, v := range data {
		table.Append(v)
	}
	table.Render()

	// Output: *================================*================================*===============================*==========*
	// |              NAME              |              SIGN              |            RATING             |          |
	// *================================*================================*===============================*==========*
	// | Learn East has computers       |   Some Data                    |  Another Data                 |
	// | with adapted keyboards with    |                                |                               |
	// | enlarged print etc             |                                |                               |
	// | Instead of lining up the       | the way across, he splits the  | Like most ergonomic keyboards | See Data |
	// | letters all                    | keyboard in two                |                               |          |
	// *================================*================================*===============================*==========*
}

func ExampleNewCSV() {
	table, _ := NewCSV(os.Stdout, "testdata/test.csv", true)
	table.SetCenterSeparator("*")
	table.SetRowSeparator("=")

	table.Render()

	// Output: *============*===========*=========*
	// | FIRST NAME | LAST NAME |   SSN   |
	// *============*===========*=========*
	// | John       | Barry     |  123456 |
	// | Kathy      | Smith     |  687987 |
	// | Bob        | McCornick | 3979870 |
	// *============*===========*=========*
}

// TestNumLines to test the numbers of lines
func TestNumLines(t *testing.T) {
	data := [][]string{
		{"A", "The Good", "500"},
		{"B", "The Very very Bad Man", "288"},
		{"C", "The Ugly", "120"},
		{"D", "The Gopher", "800"},
	}

	buf := &bytes.Buffer{}
	table := NewWriter(buf)
	table.SetHeader([]string{"Name", "Sign", "Rating"})

	for i, v := range data {
		table.Append(v)
		checkEqual(t, table.NumLines(), i+1, "Number of lines failed")
	}

	checkEqual(t, table.NumLines(), len(data), "Number of lines failed")
}

func TestCSVInfo(t *testing.T) {
	buf := &bytes.Buffer{}
	table, err := NewCSV(buf, "testdata/test_info.csv", true)
	if err != nil {
		t.Error(err)
		return
	}
	table.SetAlignment(ALIGN_LEFT)
	table.SetBorder(false)
	table.Render()

	got := buf.String()
	want := `   FIELD   |     TYPE     | NULL | KEY | DEFAULT |     EXTRA       
-----------+--------------+------+-----+---------+-----------------
  user_id  | smallint(5)  | NO   | PRI | NULL    | auto_increment  
  username | varchar(10)  | NO   |     | NULL    |                 
  password | varchar(100) | NO   |     | NULL    |                 
`
	checkEqual(t, got, want, "CSV info failed")
}

func TestCSVSeparator(t *testing.T) {
	buf := &bytes.Buffer{}
	table, err := NewCSV(buf, "testdata/test.csv", true)
	if err != nil {
		t.Error(err)
		return
	}
	table.SetRowLine(true)
	table.SetCenterSeparator("+")
	table.SetColumnSeparator("|")
	table.SetRowSeparator("-")
	table.SetAlignment(ALIGN_LEFT)
	table.Render()

	want := `+------------+-----------+---------+
| FIRST NAME | LAST NAME |   SSN   |
+------------+-----------+---------+
| John       | Barry     | 123456  |
+------------+-----------+---------+
| Kathy      | Smith     | 687987  |
+------------+-----------+---------+
| Bob        | McCornick | 3979870 |
+------------+-----------+---------+
`

	checkEqual(t, buf.String(), want, "CSV info failed")
}

func TestNoBorder(t *testing.T) {
	data := [][]string{
		{"1/1/2014", "Domain name", "2233", "$10.98"},
		{"1/1/2014", "January Hosting", "2233", "$54.95"},
		{"", "    (empty)\n    (empty)", "", ""},
		{"1/4/2014", "February Hosting", "2233", "$51.00"},
		{"1/4/2014", "February Extra Bandwidth", "2233", "$30.00"},
		{"1/4/2014", "    (Discount)", "2233", "-$1.00"},
	}

	var buf bytes.Buffer
	table := NewWriter(&buf)
	table.SetAutoWrapText(false)
	table.SetHeader([]string{"Date", "Description", "CV2", "Amount"})
	table.SetFooter([]string{"", "", "Total", "$145.93"}) // Add Footer
	table.SetBorder(false)                                // Set Border to false
	table.AppendBulk(data)                                // Add Bulk Data
	table.Render()

	want := `    DATE   |       DESCRIPTION        |  CV2  | AMOUNT   
-----------+--------------------------+-------+----------
  1/1/2014 | Domain name              |  2233 | $10.98   
  1/1/2014 | January Hosting          |  2233 | $54.95   
           |     (empty)              |       |          
           |     (empty)              |       |          
  1/4/2014 | February Hosting         |  2233 | $51.00   
  1/4/2014 | February Extra Bandwidth |  2233 | $30.00   
  1/4/2014 |     (Discount)           |  2233 | -$1.00   
-----------+--------------------------+-------+----------
                                        TOTAL | $145.93  
                                      --------+----------
`

	checkEqual(t, buf.String(), want, "border table rendering failed")
}

func TestWithBorder(t *testing.T) {
	data := [][]string{
		{"1/1/2014", "Domain name", "2233", "$10.98"},
		{"1/1/2014", "January Hosting", "2233", "$54.95"},
		{"", "    (empty)\n    (empty)", "", ""},
		{"1/4/2014", "February Hosting", "2233", "$51.00"},
		{"1/4/2014", "February Extra Bandwidth", "2233", "$30.00"},
		{"1/4/2014", "    (Discount)", "2233", "-$1.00"},
	}

	var buf bytes.Buffer
	table := NewWriter(&buf)
	table.SetAutoWrapText(false)
	table.SetHeader([]string{"Date", "Description", "CV2", "Amount"})
	table.SetFooter([]string{"", "", "Total", "$145.93"}) // Add Footer
	table.AppendBulk(data)                                // Add Bulk Data
	table.Render()

	want := `+----------+--------------------------+-------+---------+
|   DATE   |       DESCRIPTION        |  CV2  | AMOUNT  |
+----------+--------------------------+-------+---------+
| 1/1/2014 | Domain name              |  2233 | $10.98  |
| 1/1/2014 | January Hosting          |  2233 | $54.95  |
|          |     (empty)              |       |         |
|          |     (empty)              |       |         |
| 1/4/2014 | February Hosting         |  2233 | $51.00  |
| 1/4/2014 | February Extra Bandwidth |  2233 | $30.00  |
| 1/4/2014 |     (Discount)           |  2233 | -$1.00  |
+----------+--------------------------+-------+---------+
|                                       TOTAL | $145.93 |
+----------+--------------------------+-------+---------+
`

	checkEqual(t, buf.String(), want, "border table rendering failed")
}

func TestPrintingInMarkdown(t *testing.T) {
	data := [][]string{
		{"1/1/2014", "Domain name", "2233", "$10.98"},
		{"1/1/2014", "January Hosting", "2233", "$54.95"},
		{"1/4/2014", "February Hosting", "2233", "$51.00"},
		{"1/4/2014", "February Extra Bandwidth", "2233", "$30.00"},
	}

	var buf bytes.Buffer
	table := NewWriter(&buf)
	table.SetHeader([]string{"Date", "Description", "CV2", "Amount"})
	table.AppendBulk(data) // Add Bulk Data
	table.SetBorders(Border{Left: true, Top: false, Right: true, Bottom: false})
	table.SetCenterSeparator("|")
	table.Render()

	want := `|   DATE   |       DESCRIPTION        | CV2  | AMOUNT |
|----------|--------------------------|------|--------|
| 1/1/2014 | Domain name              | 2233 | $10.98 |
| 1/1/2014 | January Hosting          | 2233 | $54.95 |
| 1/4/2014 | February Hosting         | 2233 | $51.00 |
| 1/4/2014 | February Extra Bandwidth | 2233 | $30.00 |
`
	checkEqual(t, buf.String(), want, "border table rendering failed")
}

func TestPrintHeading(t *testing.T) {
	var buf bytes.Buffer
	table := NewWriter(&buf)
	table.SetHeader([]string{"1", "2", "3", "4", "5", "6", "7", "8", "9", "a", "b", "c"})
	table.printHeading()
	want := `| 1 | 2 | 3 | 4 | 5 | 6 | 7 | 8 | 9 | A | B | C |
+---+---+---+---+---+---+---+---+---+---+---+---+
`
	checkEqual(t, buf.String(), want, "header rendering failed")
}

func TestPrintHeadingWithoutAutoFormat(t *testing.T) {
	var buf bytes.Buffer
	table := NewWriter(&buf)
	table.SetHeader([]string{"1", "2", "3", "4", "5", "6", "7", "8", "9", "a", "b", "c"})
	table.SetAutoFormatHeaders(false)
	table.printHeading()
	want := `| 1 | 2 | 3 | 4 | 5 | 6 | 7 | 8 | 9 | a | b | c |
+---+---+---+---+---+---+---+---+---+---+---+---+
`
	checkEqual(t, buf.String(), want, "header rendering failed")
}

func TestPrintFooter(t *testing.T) {
	var buf bytes.Buffer
	table := NewWriter(&buf)
	table.SetHeader([]string{"1", "2", "3", "4", "5", "6", "7", "8", "9", "a", "b", "c"})
	table.SetFooter([]string{"1", "2", "3", "4", "5", "6", "7", "8", "9", "a", "b", "c"})
	table.printFooter()
	want := `| 1 | 2 | 3 | 4 | 5 | 6 | 7 | 8 | 9 | A | B | C |
+---+---+---+---+---+---+---+---+---+---+---+---+
`
	checkEqual(t, buf.String(), want, "footer rendering failed")
}

func TestPrintFooterWithoutAutoFormat(t *testing.T) {
	var buf bytes.Buffer
	table := NewWriter(&buf)
	table.SetAutoFormatHeaders(false)
	table.SetHeader([]string{"1", "2", "3", "4", "5", "6", "7", "8", "9", "a", "b", "c"})
	table.SetFooter([]string{"1", "2", "3", "4", "5", "6", "7", "8", "9", "a", "b", "c"})
	table.printFooter()
	want := `| 1 | 2 | 3 | 4 | 5 | 6 | 7 | 8 | 9 | a | b | c |
+---+---+---+---+---+---+---+---+---+---+---+---+
`
	checkEqual(t, buf.String(), want, "footer rendering failed")
}

func TestPrintShortCaption(t *testing.T) {
	var buf bytes.Buffer
	data := [][]string{
		{"A", "The Good", "500"},
		{"B", "The Very very Bad Man", "288"},
		{"C", "The Ugly", "120"},
		{"D", "The Gopher", "800"},
	}

	table := NewWriter(&buf)
	table.SetHeader([]string{"Name", "Sign", "Rating"})
	table.SetCaption(true, "Short caption.")

	for _, v := range data {
		table.Append(v)
	}
	table.Render()

	want := `+------+-----------------------+--------+
| NAME |         SIGN          | RATING |
+------+-----------------------+--------+
| A    | The Good              |    500 |
| B    | The Very very Bad Man |    288 |
| C    | The Ugly              |    120 |
| D    | The Gopher            |    800 |
+------+-----------------------+--------+
Short caption.
`
	checkEqual(t, buf.String(), want, "long caption for short example rendering failed")
}

func TestPrintLongCaptionWithShortExample(t *testing.T) {
	var buf bytes.Buffer
	data := [][]string{
		{"A", "The Good", "500"},
		{"B", "The Very very Bad Man", "288"},
		{"C", "The Ugly", "120"},
		{"D", "The Gopher", "800"},
	}

	table := NewWriter(&buf)
	table.SetHeader([]string{"Name", "Sign", "Rating"})
	table.SetCaption(true, "This is a very long caption. The text should wrap. If not, we have a problem that needs to be solved.")

	for _, v := range data {
		table.Append(v)
	}
	table.Render()

	want := `+------+-----------------------+--------+
| NAME |         SIGN          | RATING |
+------+-----------------------+--------+
| A    | The Good              |    500 |
| B    | The Very very Bad Man |    288 |
| C    | The Ugly              |    120 |
| D    | The Gopher            |    800 |
+------+-----------------------+--------+
This is a very long caption. The text
should wrap. If not, we have a problem
that needs to be solved.
`
	checkEqual(t, buf.String(), want, "long caption for short example rendering failed")
}

func TestPrintCaptionWithFooter(t *testing.T) {
	data := [][]string{
		{"1/1/2014", "Domain name", "2233", "$10.98"},
		{"1/1/2014", "January Hosting", "2233", "$54.95"},
		{"1/4/2014", "February Hosting", "2233", "$51.00"},
		{"1/4/2014", "February Extra Bandwidth", "2233", "$30.00"},
	}

	var buf bytes.Buffer
	table := NewWriter(&buf)
	table.SetHeader([]string{"Date", "Description", "CV2", "Amount"})
	table.SetFooter([]string{"", "", "Total", "$146.93"})                                                  // Add Footer
	table.SetCaption(true, "This is a very long caption. The text should wrap to the width of the table.") // Add caption
	table.SetBorder(false)                                                                                 // Set Border to false
	table.AppendBulk(data)                                                                                 // Add Bulk Data
	table.Render()

	want := `    DATE   |       DESCRIPTION        |  CV2  | AMOUNT   
-----------+--------------------------+-------+----------
  1/1/2014 | Domain name              |  2233 | $10.98   
  1/1/2014 | January Hosting          |  2233 | $54.95   
  1/4/2014 | February Hosting         |  2233 | $51.00   
  1/4/2014 | February Extra Bandwidth |  2233 | $30.00   
-----------+--------------------------+-------+----------
                                        TOTAL | $146.93  
                                      --------+----------
This is a very long caption. The text should wrap to the
width of the table.
`
	checkEqual(t, buf.String(), want, "border table rendering failed")
}

func TestPrintLongCaptionWithLongExample(t *testing.T) {
	var buf bytes.Buffer
	data := [][]string{
		{"Learn East has computers with adapted keyboards with enlarged print etc", "Some Data", "Another Data"},
		{"Instead of lining up the letters all", "the way across, he splits the keyboard in two", "Like most ergonomic keyboards"},
	}

	table := NewWriter(&buf)
	table.SetCaption(true, "This is a very long caption. The text should wrap. If not, we have a problem that needs to be solved.")
	table.SetHeader([]string{"Name", "Sign", "Rating"})

	for _, v := range data {
		table.Append(v)
	}
	table.Render()

	want := `+--------------------------------+--------------------------------+-------------------------------+
|              NAME              |              SIGN              |            RATING             |
+--------------------------------+--------------------------------+-------------------------------+
| Learn East has computers       | Some Data                      | Another Data                  |
| with adapted keyboards with    |                                |                               |
| enlarged print etc             |                                |                               |
| Instead of lining up the       | the way across, he splits the  | Like most ergonomic keyboards |
| letters all                    | keyboard in two                |                               |
+--------------------------------+--------------------------------+-------------------------------+
This is a very long caption. The text should wrap. If not, we have a problem that needs to be
solved.
`
	checkEqual(t, buf.String(), want, "long caption for long example rendering failed")
}

func Example_autowrap() {
	var multiline = `A multiline
string with some lines being really long.`

	const (
		testRow = iota
		testHeader
		testFooter
		testFooter2
	)
	for mode := testRow; mode <= testFooter2; mode++ {
		for _, autoFmt := range []bool{false, true} {
			if mode == testRow && autoFmt {
				// Nothing special to test, skip
				continue
			}
			for _, autoWrap := range []bool{false, true} {
				for _, reflow := range []bool{false, true} {
					if !autoWrap && reflow {
						// Invalid configuration, skip
						continue
					}
					fmt.Println("mode", mode, "autoFmt", autoFmt, "autoWrap", autoWrap, "reflow", reflow)
					t := NewWriter(os.Stdout)
					t.SetAutoFormatHeaders(autoFmt)
					t.SetAutoWrapText(autoWrap)
					t.SetReflowDuringAutoWrap(reflow)
					if mode == testHeader {
						t.SetHeader([]string{"woo", multiline})
					} else {
						t.SetHeader([]string{"woo", "waa"})
					}
					if mode == testRow {
						t.Append([]string{"woo", multiline})
					} else {
						t.Append([]string{"woo", "waa"})
					}
					if mode == testFooter {
						t.SetFooter([]string{"woo", multiline})
					} else if mode == testFooter2 {
						t.SetFooter([]string{"", multiline})
					} else {
						t.SetFooter([]string{"woo", "waa"})
					}
					t.Render()
				}
			}
		}
		fmt.Println()
	}

	// Output:
	// mode 0 autoFmt false autoWrap false reflow false
	// +-----+-------------------------------------------+
	// | woo |                    waa                    |
	// +-----+-------------------------------------------+
	// | woo | A multiline                               |
	// |     | string with some lines being really long. |
	// +-----+-------------------------------------------+
	// | woo |                    waa                    |
	// +-----+-------------------------------------------+
	// mode 0 autoFmt false autoWrap true reflow false
	// +-----+--------------------------------+
	// | woo |              waa               |
	// +-----+--------------------------------+
	// | woo | A multiline                    |
	// |     |                                |
	// |     | string with some lines being   |
	// |     | really long.                   |
	// +-----+--------------------------------+
	// | woo |              waa               |
	// +-----+--------------------------------+
	// mode 0 autoFmt false autoWrap true reflow true
	// +-----+--------------------------------+
	// | woo |              waa               |
	// +-----+--------------------------------+
	// | woo | A multiline string with some   |
	// |     | lines being really long.       |
	// +-----+--------------------------------+
	// | woo |              waa               |
	// +-----+--------------------------------+
	//
	// mode 1 autoFmt false autoWrap false reflow false
	// +-----+-------------------------------------------+
	// | woo |                A multiline                |
	// |     | string with some lines being really long. |
	// +-----+-------------------------------------------+
	// | woo | waa                                       |
	// +-----+-------------------------------------------+
	// | woo |                    waa                    |
	// +-----+-------------------------------------------+
	// mode 1 autoFmt false autoWrap true reflow false
	// +-----+--------------------------------+
	// | woo |          A multiline           |
	// |     |                                |
	// |     |  string with some lines being  |
	// |     |          really long.          |
	// +-----+--------------------------------+
	// | woo | waa                            |
	// +-----+--------------------------------+
	// | woo |              waa               |
	// +-----+--------------------------------+
	// mode 1 autoFmt false autoWrap true reflow true
	// +-----+--------------------------------+
	// | woo |  A multiline string with some  |
	// |     |    lines being really long.    |
	// +-----+--------------------------------+
	// | woo | waa                            |
	// +-----+--------------------------------+
	// | woo |              waa               |
	// +-----+--------------------------------+
	// mode 1 autoFmt true autoWrap false reflow false
	// +-----+-------------------------------------------+
	// | WOO |                A MULTILINE                |
	// |     | STRING WITH SOME LINES BEING REALLY LONG  |
	// +-----+-------------------------------------------+
	// | woo | waa                                       |
	// +-----+-------------------------------------------+
	// | WOO |                    WAA                    |
	// +-----+-------------------------------------------+
	// mode 1 autoFmt true autoWrap true reflow false
	// +-----+--------------------------------+
	// | WOO |          A MULTILINE           |
	// |     |                                |
	// |     |  STRING WITH SOME LINES BEING  |
	// |     |          REALLY LONG           |
	// +-----+--------------------------------+
	// | woo | waa                            |
	// +-----+--------------------------------+
	// | WOO |              WAA               |
	// +-----+--------------------------------+
	// mode 1 autoFmt true autoWrap true reflow true
	// +-----+--------------------------------+
	// | WOO |  A MULTILINE STRING WITH SOME  |
	// |     |    LINES BEING REALLY LONG     |
	// +-----+--------------------------------+
	// | woo | waa                            |
	// +-----+--------------------------------+
	// | WOO |              WAA               |
	// +-----+--------------------------------+
	//
	// mode 2 autoFmt false autoWrap false reflow false
	// +-----+-------------------------------------------+
	// | woo |                    waa                    |
	// +-----+-------------------------------------------+
	// | woo | waa                                       |
	// +-----+-------------------------------------------+
	// | woo |                A multiline                |
	// |     | string with some lines being really long. |
	// +-----+-------------------------------------------+
	// mode 2 autoFmt false autoWrap true reflow false
	// +-----+--------------------------------+
	// | woo |              waa               |
	// +-----+--------------------------------+
	// | woo | waa                            |
	// +-----+--------------------------------+
	// | woo |          A multiline           |
	// |     |                                |
	// |     |  string with some lines being  |
	// |     |          really long.          |
	// +-----+--------------------------------+
	// mode 2 autoFmt false autoWrap true reflow true
	// +-----+--------------------------------+
	// | woo |              waa               |
	// +-----+--------------------------------+
	// | woo | waa                            |
	// +-----+--------------------------------+
	// | woo |  A multiline string with some  |
	// |     |    lines being really long.    |
	// +-----+--------------------------------+
	// mode 2 autoFmt true autoWrap false reflow false
	// +-----+-------------------------------------------+
	// | WOO |                    WAA                    |
	// +-----+-------------------------------------------+
	// | woo | waa                                       |
	// +-----+-------------------------------------------+
	// | WOO |                A MULTILINE                |
	// |     | STRING WITH SOME LINES BEING REALLY LONG  |
	// +-----+-------------------------------------------+
	// mode 2 autoFmt true autoWrap true reflow false
	// +-----+--------------------------------+
	// | WOO |              WAA               |
	// +-----+--------------------------------+
	// | woo | waa                            |
	// +-----+--------------------------------+
	// | WOO |          A MULTILINE           |
	// |     |                                |
	// |     |  STRING WITH SOME LINES BEING  |
	// |     |          REALLY LONG           |
	// +-----+--------------------------------+
	// mode 2 autoFmt true autoWrap true reflow true
	// +-----+--------------------------------+
	// | WOO |              WAA               |
	// +-----+--------------------------------+
	// | woo | waa                            |
	// +-----+--------------------------------+
	// | WOO |  A MULTILINE STRING WITH SOME  |
	// |     |    LINES BEING REALLY LONG     |
	// +-----+--------------------------------+
	//
	// mode 3 autoFmt false autoWrap false reflow false
	// +-----+-------------------------------------------+
	// | woo |                    waa                    |
	// +-----+-------------------------------------------+
	// | woo | waa                                       |
	// +-----+-------------------------------------------+
	// |                      A multiline                |
	// |       string with some lines being really long. |
	// +-----+-------------------------------------------+
	// mode 3 autoFmt false autoWrap true reflow false
	// +-----+--------------------------------+
	// | woo |              waa               |
	// +-----+--------------------------------+
	// | woo | waa                            |
	// +-----+--------------------------------+
	// |                A multiline           |
	// |                                      |
	// |        string with some lines being  |
	// |                really long.          |
	// +-----+--------------------------------+
	// mode 3 autoFmt false autoWrap true reflow true
	// +-----+--------------------------------+
	// | woo |              waa               |
	// +-----+--------------------------------+
	// | woo | waa                            |
	// +-----+--------------------------------+
	// |        A multiline string with some  |
	// |          lines being really long.    |
	// +-----+--------------------------------+
	// mode 3 autoFmt true autoWrap false reflow false
	// +-----+-------------------------------------------+
	// | WOO |                    WAA                    |
	// +-----+-------------------------------------------+
	// | woo | waa                                       |
	// +-----+-------------------------------------------+
	// |                      A MULTILINE                |
	// |       STRING WITH SOME LINES BEING REALLY LONG  |
	// +-----+-------------------------------------------+
	// mode 3 autoFmt true autoWrap true reflow false
	// +-----+--------------------------------+
	// | WOO |              WAA               |
	// +-----+--------------------------------+
	// | woo | waa                            |
	// +-----+--------------------------------+
	// |                A MULTILINE           |
	// |                                      |
	// |        STRING WITH SOME LINES BEING  |
	// |                REALLY LONG           |
	// +-----+--------------------------------+
	// mode 3 autoFmt true autoWrap true reflow true
	// +-----+--------------------------------+
	// | WOO |              WAA               |
	// +-----+--------------------------------+
	// | woo | waa                            |
	// +-----+--------------------------------+
	// |        A MULTILINE STRING WITH SOME  |
	// |          LINES BEING REALLY LONG     |
	// +-----+--------------------------------+
}

func TestPrintLine(t *testing.T) {
	header := make([]string, 12)
	val := " "
	want := ""
	for i := range header {
		header[i] = val
		want = fmt.Sprintf("%s+-%s-", want, strings.Replace(val, " ", "-", -1))
		val = val + " "
	}
	want = want + "+"
	var buf bytes.Buffer
	table := NewWriter(&buf)
	table.SetHeader(header)
	table.printLine(false)
	checkEqual(t, buf.String(), want, "line rendering failed")
}

func TestAnsiStrip(t *testing.T) {
	header := make([]string, 12)
	val := " "
	want := ""
	for i := range header {
		header[i] = "\033[43;30m" + val + "\033[00m"
		want = fmt.Sprintf("%s+-%s-", want, strings.Replace(val, " ", "-", -1))
		val = val + " "
	}
	want = want + "+"
	var buf bytes.Buffer
	table := NewWriter(&buf)
	table.SetHeader(header)
	table.printLine(false)
	checkEqual(t, buf.String(), want, "line rendering failed")
}

func NewCustomizedTable(out io.Writer) *Table {
	table := NewWriter(out)
	table.SetCenterSeparator("")
	table.SetColumnSeparator("")
	table.SetRowSeparator("")
	table.SetBorder(false)
	table.SetAlignment(ALIGN_LEFT)
	table.SetHeader([]string{})
	return table
}

func TestSubclass(t *testing.T) {
	buf := new(bytes.Buffer)
	table := NewCustomizedTable(buf)

	data := [][]string{
		{"A", "The Good", "500"},
		{"B", "The Very very Bad Man", "288"},
		{"C", "The Ugly", "120"},
		{"D", "The Gopher", "800"},
	}

	for _, v := range data {
		table.Append(v)
	}
	table.Render()

	want := `  A  The Good               500  
  B  The Very very Bad Man  288  
  C  The Ugly               120  
  D  The Gopher             800  
`
	checkEqual(t, buf.String(), want, "test subclass failed")
}

func TestAutoMergeRows(t *testing.T) {
	data := [][]string{
		{"A", "The Good", "500"},
		{"A", "The Very very Bad Man", "288"},
		{"B", "The Very very Bad Man", "120"},
		{"B", "The Very very Bad Man", "200"},
	}
	var buf bytes.Buffer
	table := NewWriter(&buf)
	table.SetHeader([]string{"Name", "Sign", "Rating"})

	for _, v := range data {
		table.Append(v)
	}
	table.SetAutoMergeCells(true)
	table.Render()
	want := `+------+-----------------------+--------+
| NAME |         SIGN          | RATING |
+------+-----------------------+--------+
| A    | The Good              |    500 |
|      | The Very very Bad Man |    288 |
| B    |                       |    120 |
|      |                       |    200 |
+------+-----------------------+--------+
`
	got := buf.String()
	if got != want {
		t.Errorf("\ngot:\n%s\nwant:\n%s\n", got, want)
	}

	buf.Reset()
	table = NewWriter(&buf)
	table.SetHeader([]string{"Name", "Sign", "Rating"})

	for _, v := range data {
		table.Append(v)
	}
	table.SetAutoMergeCells(true)
	table.SetRowLine(true)
	table.Render()
	want = `+------+-----------------------+--------+
| NAME |         SIGN          | RATING |
+------+-----------------------+--------+
| A    | The Good              |    500 |
+      +-----------------------+--------+
|      | The Very very Bad Man |    288 |
+------+                       +--------+
| B    |                       |    120 |
+      +                       +--------+
|      |                       |    200 |
+------+-----------------------+--------+
`
	checkEqual(t, buf.String(), want)

	buf.Reset()
	table = NewWriter(&buf)
	table.SetHeader([]string{"Name", "Sign", "Rating"})

	dataWithlongText := [][]string{
		{"A", "The Good", "500"},
		{"A", "The Very very very very very Bad Man", "288"},
		{"B", "The Very very very very very Bad Man", "120"},
		{"C", "The Very very Bad Man", "200"},
	}
	table.AppendBulk(dataWithlongText)
	table.SetAutoMergeCells(true)
	table.SetRowLine(true)
	table.Render()
	want = `+------+--------------------------------+--------+
| NAME |              SIGN              | RATING |
+------+--------------------------------+--------+
| A    | The Good                       |    500 |
+      +--------------------------------+--------+
|      | The Very very very very very   |    288 |
|      | Bad Man                        |        |
+------+                                +--------+
| B    |                                |    120 |
|      |                                |        |
+------+--------------------------------+--------+
| C    | The Very very Bad Man          |    200 |
+------+--------------------------------+--------+
`
	checkEqual(t, buf.String(), want)

	buf.Reset()
	table = NewWriter(&buf)
	table.SetHeader([]string{"Name", "Sign", "Rating"})

	dataWithlongText2 := [][]string{
		{"A", "The Good", "500"},
		{"A", "The Very very very very very Bad Man", "288"},
		{"B", "The Very very Bad Man", "120"},
	}
	table.AppendBulk(dataWithlongText2)
	table.SetAutoMergeCells(true)
	table.SetRowLine(true)
	table.Render()
	want = `+------+--------------------------------+--------+
| NAME |              SIGN              | RATING |
+------+--------------------------------+--------+
| A    | The Good                       |    500 |
+      +--------------------------------+--------+
|      | The Very very very very very   |    288 |
|      | Bad Man                        |        |
+------+--------------------------------+--------+
| B    | The Very very Bad Man          |    120 |
+------+--------------------------------+--------+
`
	checkEqual(t, buf.String(), want)
}

func TestClearRows(t *testing.T) {
	data := [][]string{
		{"1/1/2014", "Domain name", "2233", "$10.98"},
	}

	var buf bytes.Buffer
	table := NewWriter(&buf)
	table.SetAutoWrapText(false)
	table.SetHeader([]string{"Date", "Description", "CV2", "Amount"})
	table.SetFooter([]string{"", "", "Total", "$145.93"}) // Add Footer
	table.AppendBulk(data)                                // Add Bulk Data
	table.Render()

	originalWant := `+----------+-------------+-------+---------+
|   DATE   | DESCRIPTION |  CV2  | AMOUNT  |
+----------+-------------+-------+---------+
| 1/1/2014 | Domain name |  2233 | $10.98  |
+----------+-------------+-------+---------+
|                          TOTAL | $145.93 |
+----------+-------------+-------+---------+
`
	want := originalWant

	checkEqual(t, buf.String(), want, "table clear rows failed")

	buf.Reset()
	table.ClearRows()
	table.Render()

	want = `+----------+-------------+-------+---------+
|   DATE   | DESCRIPTION |  CV2  | AMOUNT  |
+----------+-------------+-------+---------+
+----------+-------------+-------+---------+
|                          TOTAL | $145.93 |
+----------+-------------+-------+---------+
`

	checkEqual(t, buf.String(), want, "table clear rows failed")

	buf.Reset()
	table.AppendBulk(data) // Add Bulk Data
	table.Render()

	want = `+----------+-------------+-------+---------+
|   DATE   | DESCRIPTION |  CV2  | AMOUNT  |
+----------+-------------+-------+---------+
| 1/1/2014 | Domain name |  2233 | $10.98  |
+----------+-------------+-------+---------+
|                          TOTAL | $145.93 |
+----------+-------------+-------+---------+
`

	checkEqual(t, buf.String(), want, "table clear rows failed")
}

func TestClearFooters(t *testing.T) {
	data := [][]string{
		{"1/1/2014", "Domain name", "2233", "$10.98"},
	}

	var buf bytes.Buffer
	table := NewWriter(&buf)
	table.SetAutoWrapText(false)
	table.SetHeader([]string{"Date", "Description", "CV2", "Amount"})
	table.SetFooter([]string{"", "", "Total", "$145.93"}) // Add Footer
	table.AppendBulk(data)                                // Add Bulk Data
	table.Render()

	buf.Reset()
	table.ClearFooter()
	table.Render()

	want := `+----------+-------------+-------+---------+
|   DATE   | DESCRIPTION |  CV2  | AMOUNT  |
+----------+-------------+-------+---------+
| 1/1/2014 | Domain name |  2233 | $10.98  |
+----------+-------------+-------+---------+
`

	checkEqual(t, buf.String(), want)
}

func TestMoreDataColumnsThanHeaders(t *testing.T) {
	var (
		buf    = &bytes.Buffer{}
		table  = NewWriter(buf)
		header = []string{"A", "B", "C"}
		data   = [][]string{
			{"a", "b", "c", "d"},
			{"1", "2", "3", "4"},
		}
		want = `+---+---+---+---+
| A | B | C |   |
+---+---+---+---+
| a | b | c | d |
| 1 | 2 | 3 | 4 |
+---+---+---+---+
`
	)
	table.SetHeader(header)
	// table.SetFooter(ctx.tableCtx.footer)
	table.AppendBulk(data)
	table.Render()

	checkEqual(t, buf.String(), want)
}

func TestMoreFooterColumnsThanHeaders(t *testing.T) {
	var (
		buf    = &bytes.Buffer{}
		table  = NewWriter(buf)
		header = []string{"A", "B", "C"}
		data   = [][]string{
			{"a", "b", "c", "d"},
			{"1", "2", "3", "4"},
		}
		footer = []string{"a", "b", "c", "d", "e"}
		want   = `+---+---+---+---+---+
| A | B | C |   |   |
+---+---+---+---+---+
| a | b | c | d |
| 1 | 2 | 3 | 4 |
+---+---+---+---+---+
| A | B | C | D | E |
+---+---+---+---+---+
`
	)
	table.SetHeader(header)
	table.SetFooter(footer)
	table.AppendBulk(data)
	table.Render()

	checkEqual(t, buf.String(), want)
}

func TestSetColMinWidth(t *testing.T) {
	var (
		buf    = &bytes.Buffer{}
		table  = NewWriter(buf)
		header = []string{"AAA", "BBB", "CCC"}
		data   = [][]string{
			{"a", "b", "c"},
			{"1", "2", "3"},
		}
		footer = []string{"a", "b", "cccc"}
		want   = `+-----+-----+-------+
| AAA | BBB |  CCC  |
+-----+-----+-------+
| a   | b   | c     |
|   1 |   2 |     3 |
+-----+-----+-------+
|  A  |  B  | CCCC  |
+-----+-----+-------+
`
	)
	table.SetHeader(header)
	table.SetFooter(footer)
	table.AppendBulk(data)
	table.SetColMinWidth(2, 5)
	table.Render()

	checkEqual(t, buf.String(), want)
}

func TestWrapString(t *testing.T) {
	want := []string{"ああああああああああああああああああああああああ", "あああああああ"}
	got, _ := WrapString("ああああああああああああああああああああああああ あああああああ", 55)
	checkEqual(t, got, want)
}

func TestNumberAlign(t *testing.T) {
	var (
		buf   = &bytes.Buffer{}
		table = NewWriter(buf)
		data  = [][]string{
			{"AAAAAAAAAAAAA", "BBBBBBBBBBBBB", "CCCCCCCCCCCCCC"},
			{"A", "B", "C"},
			{"123456789", "2", "3"},
			{"1", "2", "123,456,789"},
			{"1", "123,456.789", "3"},
			{"-123,456", "-2", "-3"},
		}
		want = `+---------------+---------------+----------------+
| AAAAAAAAAAAAA | BBBBBBBBBBBBB | CCCCCCCCCCCCCC |
| A             | B             | C              |
|     123456789 |             2 |              3 |
|             1 |             2 |    123,456,789 |
|             1 |   123,456.789 |              3 |
|      -123,456 |            -2 |             -3 |
+---------------+---------------+----------------+
`
	)
	table.AppendBulk(data)
	table.Render()

	checkEqual(t, buf.String(), want)
}

func TestCustomAlign(t *testing.T) {
	var (
		buf    = &bytes.Buffer{}
		table  = NewWriter(buf)
		header = []string{"AAA", "BBB", "CCC"}
		data   = [][]string{
			{"a", "b", "c"},
			{"1", "2", "3"},
		}
		footer = []string{"a", "b", "cccc"}
		want   = `+-----+-----+-------+
| AAA | BBB |  CCC  |
+-----+-----+-------+
| a   |  b  |     c |
| 1   |  2  |     3 |
+-----+-----+-------+
|  A  |  B  | CCCC  |
+-----+-----+-------+
`
	)
	table.SetHeader(header)
	table.SetFooter(footer)
	table.AppendBulk(data)
	table.SetColMinWidth(2, 5)
	table.SetColumnAlignment([]int{ALIGN_LEFT, ALIGN_CENTER, ALIGN_RIGHT})
	table.Render()

	checkEqual(t, buf.String(), want)
}

func TestTitle(t *testing.T) {
	ts := []struct {
		text string
		want string
	}{
		{"", ""},
		{"foo", "FOO"},
		{"Foo", "FOO"},
		{"foO", "FOO"},
		{".foo", "FOO"},
		{"foo.", "FOO"},
		{".foo.", "FOO"},
		{".foo.bar.", "FOO BAR"},
		{"_foo", "FOO"},
		{"foo_", "FOO"},
		{"_foo_", "FOO"},
		{"_foo_bar_", "FOO BAR"},
		{" foo", "FOO"},
		{"foo ", "FOO"},
		{" foo ", "FOO"},
		{" foo bar ", "FOO BAR"},
		{"0.1", "0.1"},
		{"FOO 0.1", "FOO 0.1"},
		{".1 0.1", ".1 0.1"},
		{"1. 0.1", "1. 0.1"},
		{"1. 0.", "1. 0."},
		{".1. 0.", ".1. 0."},
		{".$ . $.", "$ . $"},
		{".$. $.", "$  $"},
	}
	for _, tt := range ts {
		got := Title(tt.text)
		if got != tt.want {
			t.Errorf("want %q, bot got %q", tt.want, got)
		}
	}
}

func TestKubeFormat(t *testing.T) {
	data := [][]string{
		{"1/1/2014", "jan_hosting", "2233", "$10.98"},
		{"1/1/2014", "feb_hosting", "2233", "$54.95"},
		{"1/4/2014", "feb_extra_bandwidth", "2233", "$51.00"},
		{"1/4/2014", "mar_hosting", "2233", "$30.00"},
	}

	var buf bytes.Buffer
	table := NewWriter(&buf)
	table.SetHeader([]string{"Date", "Description", "CV2", "Amount"})
	table.SetAutoWrapText(false)
	table.SetAutoFormatHeaders(true)
	table.SetHeaderAlignment(ALIGN_LEFT)
	table.SetAlignment(ALIGN_LEFT)
	table.SetCenterSeparator("")
	table.SetColumnSeparator("")
	table.SetRowSeparator("")
	table.SetHeaderLine(false)
	table.SetBorder(false)
	table.SetTablePadding("\t") // pad with tabs
	table.SetNoWhiteSpace(true)
	table.AppendBulk(data) // Add Bulk Data
	table.Render()

	want := `DATE    	DESCRIPTION        	CV2 	AMOUNT 
1/1/2014	jan_hosting        	2233	$10.98	
1/1/2014	feb_hosting        	2233	$54.95	
1/4/2014	feb_extra_bandwidth	2233	$51.00	
1/4/2014	mar_hosting        	2233	$30.00	
`

	checkEqual(t, buf.String(), want, "kube format rendering failed")
}

type testStringerType struct{}

func (t testStringerType) String() string { return "testStringerType" }

func TestStructs(t *testing.T) {
	type testType struct {
		A string
		B int
		C testStringerType
		D bool `tablewriter:"DD"`
	}
	type testType2 struct {
		A *string
		B *int
		C *testStringerType
		D *bool `tablewriter:"DD"`
	}
	type testType3 struct {
		A **string
		B **int
		C **testStringerType
		D **bool `tablewriter:"DD"`
	}
	a := "a"
	b := 1
	c := testStringerType{}
	d := true

	ap := &a
	bp := &b
	cp := &c
	dp := &d

	tests := []struct {
		name    string
		values  interface{}
		wantErr bool
		want    string
	}{
		{
			name: "slice of struct",
			values: []testType{
				{A: "AAA", B: 11, D: true},
				{A: "BBB", B: 22},
			},
			want: `
+-----+----+------------------+-------+
|  A  | B  |        C         |  DD   |
+-----+----+------------------+-------+
| AAA | 11 | testStringerType | true  |
| BBB | 22 | testStringerType | false |
+-----+----+------------------+-------+
`,
		},
		{
			name: "slice of struct pointer",
			values: []*testType{
				{A: "AAA", B: 11, D: true},
				{A: "BBB", B: 22},
			},
			want: `
+-----+----+------------------+-------+
|  A  | B  |        C         |  DD   |
+-----+----+------------------+-------+
| AAA | 11 | testStringerType | true  |
| BBB | 22 | testStringerType | false |
+-----+----+------------------+-------+
`,
		},
		{
			name: "pointer field",
			values: []*testType2{
				{A: &a, B: &b, C: &c, D: &d},
			},
			want: `
+---+---+------------------+------+
| A | B |        C         |  DD  |
+---+---+------------------+------+
| a | 1 | testStringerType | true |
+---+---+------------------+------+
`,
		},
		{
			name: "nil pointer field",
			values: []*testType2{
				{A: nil, B: nil, C: nil, D: nil},
			},
			want: `
+-----+-----+-----+-----+
|  A  |  B  |  C  | DD  |
+-----+-----+-----+-----+
| nil | nil | nil | nil |
+-----+-----+-----+-----+
`,
		},
		{
			name: "typed nil pointer field",
			values: []*testType2{
				{A: (*string)(nil), B: (*int)(nil), C: (*testStringerType)(nil), D: (*bool)(nil)},
			},
			want: `
+-----+-----+-----+-----+
|  A  |  B  |  C  | DD  |
+-----+-----+-----+-----+
| nil | nil | nil | nil |
+-----+-----+-----+-----+
`,
		},
		{
			name: "pointer of pointer field",
			values: []*testType3{
				{A: &ap, B: &bp, C: &cp, D: &dp},
			},
			want: `
+---+---+------------------+------+
| A | B |        C         |  DD  |
+---+---+------------------+------+
| a | 1 | testStringerType | true |
+---+---+------------------+------+
`,
		},
		{
			name:    "invalid input",
			values:  interface{}(1),
			wantErr: true,
		},
		{
			name:    "invalid input",
			values:  testType{},
			wantErr: true,
		},
		{
			name:    "invalid input",
			values:  &testType{},
			wantErr: true,
		},
		{
			name:    "nil value",
			values:  nil,
			wantErr: true,
		},
		{
			name:    "the first element is nil",
			values:  []*testType{nil, nil},
			wantErr: true,
		},
		{
			name:    "empty slice",
			values:  []testType{},
			wantErr: true,
		},
		{
			name: "mixed slice", // TODO: Should we support this case?
			values: []interface{}{
				testType{A: "a", B: 2, C: c, D: false},
				testType2{A: &a, B: &b, C: &c, D: &d},
				testType3{A: &ap, B: &bp, C: &cp, D: &dp},
			},
			wantErr: true,
		},
		{
			name: "skip nil element",
			values: []*testType{
				{A: "a", B: 1, D: true},
				nil,
				nil,
				{A: "A", B: 3, D: false},
			},
			want: `
+---+---+------------------+-------+
| A | B |        C         |  DD   |
+---+---+------------------+-------+
| a | 1 | testStringerType | true  |
| A | 3 | testStringerType | false |
+---+---+------------------+-------+
`,
		},
	}
	for _, tt := range tests {
		t.Run(tt.name, func(t *testing.T) {
			var buf bytes.Buffer
			table := NewWriter(&buf)
			err := table.SetStructs(tt.values)
			if tt.wantErr != (err != nil) {
				t.Fatal(tt.wantErr, err)
			}
			if tt.wantErr {
				t.Log(err)
				return
			}
			table.Render()
			checkEqual(t, buf.String(), strings.TrimPrefix(tt.want, "\n"))
		})
	}
}<|MERGE_RESOLUTION|>--- conflicted
+++ resolved
@@ -55,7 +55,6 @@
 	// +------+-----------------------+--------+
 }
 
-<<<<<<< HEAD
 func ExampleSeparator() {
 	data := [][]string{
 		{"A", "The Good", "500"},
@@ -129,10 +128,7 @@
 	// +------+-----------------------+--------+
 }
 
-func ExampleLong() {
-=======
 func ExampleTable() {
->>>>>>> 74c60be0
 	data := [][]string{
 		{"Learn East has computers with adapted keyboards with enlarged print etc", "  Some Data  ", " Another Data"},
 		{"Instead of lining up the letters all ", "the way across, he splits the keyboard in two", "Like most ergonomic keyboards", "See Data"},

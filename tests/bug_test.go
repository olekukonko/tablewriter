--- conflicted
+++ resolved
@@ -3,12 +3,9 @@
 import (
 	"bytes"
 	"fmt"
-<<<<<<< HEAD
 	"testing"
 
-=======
 	"github.com/fatih/color"
->>>>>>> c0bceba8
 	"github.com/olekukonko/tablewriter"
 	"github.com/olekukonko/tablewriter/renderer"
 	"github.com/olekukonko/tablewriter/tw"
@@ -239,6 +236,7 @@
 			t.Error(table.Debug())
 		}
 	})
+
 }
 
 func TestBug260(t *testing.T) {
